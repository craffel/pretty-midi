--- conflicted
+++ resolved
@@ -7,6 +7,7 @@
 import re
 
 from .constants import DRUM_MAP, INSTRUMENT_MAP, INSTRUMENT_CLASSES
+
 
 def key_number_to_key_name(key_number):
     """Convert a key number to a key string
@@ -116,17 +117,10 @@
 
     Parameters
     ----------
-<<<<<<< HEAD
-    num_accidentals : int
-        Positive number is used for sharps, negative number is used for flats
-    mode : int
-        0 is major, 1 is minor
-=======
     mode : int
         0 is major, 1 is minor
     num_accidentals : int
         Positive number is used for sharps, negative number is used for flats
->>>>>>> 6e009b72
 
     Returns
     -------
@@ -134,11 +128,6 @@
         Integer number representing the key and its mode
     """
 
-<<<<<<< HEAD
-    assert all((isinstance(num_accidentals, int), num_accidentals > -8, num_accidentals < 8)), \
-        'Number of accidentals %s is not valid' % str(num_accidentals)
-    assert mode in (0,1), 'Mode %s is not recognizable' % str(mode)
-=======
     if not (isinstance(num_accidentals, int) and
             num_accidentals > -8 and
             num_accidentals < 8):
@@ -147,7 +136,6 @@
     if mode not in (0, 1):
         raise ValueError('Mode {} is not recognizable, must be 0 or 1'.format(
             mode))
->>>>>>> 6e009b72
 
     sharp_keys = 'CGDAEBF'
     flat_keys = 'FBEADGC'
@@ -160,11 +148,7 @@
         if num_accidentals == -1:
             key = 'F'
         else:
-<<<<<<< HEAD
-            key = flat_keys[(-1 * num_accidentals -1) % 7] + 'b'
-=======
             key = flat_keys[(-1 * num_accidentals - 1) % 7] + 'b'
->>>>>>> 6e009b72
 
     # find major key number
     key += ' Major'
@@ -179,11 +163,7 @@
     return key_number
 
 
-<<<<<<< HEAD
-def key_number_to_num_accidentals_mode(key_number):
-=======
 def key_number_to_mode_accidentals(key_number):
->>>>>>> 6e009b72
     """Converts a key number to number of accidentals and mode
 
     Parameters
@@ -193,19 +173,6 @@
 
     Returns
     -------
-<<<<<<< HEAD
-    num_accidentals : int
-        Number of accidentals according to python's midi package
-        Positive is for sharps and negative is for flats
-    mode : int
-        0 for major, 1 for minor
-    """
-
-    assert all((isinstance(key_number, int), key_number >= 0, key_number < 24)), \
-        '%s is not a valid type or value' % str(key_number)
-
-    pc_to_num_accidentals_major = {0:0, 1:-5, 2:2, 3:-3, 4:4, 5:-1, 6:6, 7:1, 8:-4, 9:3, 10:-2, 11:5}
-=======
     mode : int
         0 for major, 1 for minor
     num_accidentals : int
@@ -221,34 +188,21 @@
 
     pc_to_num_accidentals_major = {0: 0, 1: -5, 2: 2, 3: -3, 4: 4, 5: -1, 6: 6,
                                    7: 1, 8: -4, 9: 3, 10: -2, 11: 5}
->>>>>>> 6e009b72
     mode = key_number / 12
 
     if mode == 0:
         num_accidentals = pc_to_num_accidentals_major[key_number]
-<<<<<<< HEAD
-        return num_accidentals, mode
-    elif mode == 1:
-        key_number = (key_number + 3) % 12
-        num_accidentals = pc_to_num_accidentals_major[key_number]
-        return num_accidentals, mode
-=======
         return mode, num_accidentals
     elif mode == 1:
         key_number = (key_number + 3) % 12
         num_accidentals = pc_to_num_accidentals_major[key_number]
         return mode, num_accidentals
->>>>>>> 6e009b72
     else:
         return None
 
 
 def qpm_to_bpm(quarter_note_tempo, numerator, denominator):
-<<<<<<< HEAD
-    """ Converts from quarter per minute to beats per minute
-=======
     """Converts from quarter notes per minute to beats per minute
->>>>>>> 6e009b72
 
     Parameters
     ----------
@@ -265,14 +219,6 @@
         Tempo in beats per minute
     """
 
-<<<<<<< HEAD
-    assert all((isinstance(quarter_note_tempo, (int, float)), quarter_note_tempo > 0)), \
-        '%s is not a valid qpm type or value' % str(quarter_note_tempo)
-    assert all((isinstance(numerator, int), numerator > 0)), \
-        '%s is not a valid numerator type or value' % str(numerator)
-    assert all((isinstance(denominator, int), denominator > 0)), \
-        '%s is not a valid denominator type or value' % str(denominator)
-=======
     if not (isinstance(quarter_note_tempo, (int, float)) and
             quarter_note_tempo > 0):
         raise ValueError(
@@ -286,7 +232,6 @@
         raise ValueError(
             'Time signature denominator must be an int greater than 0, but {} '
             'was supplied.'.format(denominator))
->>>>>>> 6e009b72
 
     # denominator is whole note
     if denominator == 1:
@@ -298,11 +243,7 @@
     elif denominator == 4:
         return quarter_note_tempo
     # denominator is eighth, sixteenth or 32nd
-<<<<<<< HEAD
-    elif denominator in [8,16,32]:
-=======
     elif denominator in [8, 16, 32]:
->>>>>>> 6e009b72
         # simple triple
         if numerator == 3:
             return 2 * quarter_note_tempo
