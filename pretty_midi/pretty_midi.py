--- conflicted
+++ resolved
@@ -400,16 +400,8 @@
         """
         return self.estimate_tempi()[0][0]
 
-<<<<<<< HEAD
     def get_beats(self, start_time=0.):
         """Return a list of beat locations, according to MIDI tempo changes.
-=======
-
-    def get_beats(self):
-        """Return a list of beat locations, estimated according to the MIDI
-        file tempo changes.
-
->>>>>>> 44a0819d
         Will not be correct if the MIDI data has been modified without changing
         tempo information.
 
