"""Utility functions for handling MIDI data in an easy to read/manipulate
format

"""

import midi
import numpy as np
import warnings
import collections
import copy

from .instrument import Instrument
from .containers import KeySignature, TimeSignature
from .containers import Note, PitchBend, ControlChange
<<<<<<< HEAD
from .utilities import key_name_to_key_number, mode_accidentals_to_key_number, key_number_to_num_accidentals_mode
=======
from .utilities import mode_accidentals_to_key_number
from .utilities import key_number_to_mode_accidentals
>>>>>>> 6e009b72

# The largest we'd ever expect a tick to be
MAX_TICK = 1e7

class PrettyMIDI(object):
    """A container for MIDI data in an easily-manipulable format.

    Parameters
    ----------
    midi_file : str or file
        Path or file pointer to a MIDI file.
        Default None which means create an empty class with the supplied values
        for resolutiona and initial tempo.
    resolution : int
        Resolution of the MIDI data, when no file is provided.
    intitial_tempo : float
        Initial tempo for the MIDI data, when no file is provided.

    Attributes
    ----------
    instruments : list
        List of pretty_midi.Instrument objects.

    """

    def __init__(self, midi_file=None, resolution=220, initial_tempo=120.):
        """Initialize the PrettyMIDI container, either by populating it with
        MIDI data from a file or from scratch with no data.

        """
        if midi_file is not None:
            # Load in the MIDI data using the midi module
            midi_data = midi.read_midifile(midi_file)

            # Convert tick values in midi_data to absolute, a useful thing.
            midi_data.make_ticks_abs()

            # Store the resolution for later use
            self.resolution = midi_data.resolution

            # populate the list of tempo changes (tick scales)
            self._load_tempo_changes(midi_data)

            # Update the array which maps ticks to time
            max_tick = max([max([e.tick for e in t]) for t in midi_data]) + 1
            # If max_tick is huge, the MIDI file is probably corrupt
            # and creating the __tick_to_time array will thrash memory
            if max_tick > MAX_TICK:
                raise ValueError(('MIDI file has a largest tick of {},'
                                  ' it is likely corrupt'.format(max_tick)))

            # Create list that maps ticks to time in seconds
            self._update_tick_to_time(max_tick)

            # Populate the list of key and time signature changes
            self._load_metadata(midi_data)

            # Check that there are tempo, key and time change events
            # only on track 0
            if sum([sum([isinstance(event, (midi.events.SetTempoEvent,
                                            midi.events.KeySignatureEvent,
                                            midi.events.TimeSignatureEvent))
                        for event in track]) for track in midi_data[1:]]):
                warnings.warn(("Tempo, Key or Time signature change events"
                               " found on non-zero tracks."
                               "  This is not a valid type 0 or type 1 MIDI"
                               " file. Tempo, Key or Time Signature"
                               " may be wrong."),
                              RuntimeWarning)

            # Populate the list of instruments
            self._load_instruments(midi_data)

        else:
            self.resolution = resolution
            # Compute the tick scale for the provided initial tempo
            # and let the tick scale start from 0
            self.__tick_scales = [(0, 60.0/(initial_tempo*self.resolution))]
            # Only need to convert one tick to time
            self.__tick_to_time = [0]
            # Empty instruments list
            self.instruments = []
            # Empty key signature changes list
            self.key_signature_changes = []
            # Empty time signatures changes list
            self.time_signature_changes = []

    def _load_tempo_changes(self, midi_data):
        """Populates self.__tick_scales with tuples of (tick, tick_scale)

        Parameters
        ----------
        midi_data : midi.FileReader
            MIDI object from which data will be read
        """

        # MIDI data is given in "ticks".
        # We need to convert this to clock seconds.
        # The conversion factor involves the BPM, which may change over time.
        # So, create a list of tuples, (time, tempo)
        # denoting a tempo change at a certain time.
        # By default, set the tempo to 120 bpm, starting at time 0
        self.__tick_scales = [(0, 60.0/(120.0*midi_data.resolution))]
        # For SMF file type 0, all events are on track 0.
        # For type 1, all tempo events should be on track 1.
        # Everyone ignores type 2.
        # So, just look at events on track 0
        for event in midi_data[0]:
            if isinstance(event, midi.events.SetTempoEvent):
                # Only allow one tempo change event at the beginning
                if event.tick == 0:
                    bpm = event.get_bpm()
                    self.__tick_scales = [(0, 60.0/(bpm*midi_data.resolution))]
                else:
                    # Get time and BPM up to this point
                    _, last_tick_scale = self.__tick_scales[-1]
                    tick_scale = 60.0/(event.get_bpm()*midi_data.resolution)
                    # Ignore repetition of BPM, which happens often
                    if tick_scale != last_tick_scale:
                        self.__tick_scales.append((event.tick, tick_scale))

    def _load_metadata(self, midi_data):
        """Populates self.time_signature_changes with TimeSignature objects and
        populates self.key_signature_changes with KeySignature objects.

        Parameters
        ----------
        midi_data : midi.FileReader
            MIDI object from which data will be read
        """

        # list to store key signature changes
        self.key_signature_changes = []

        # list to store time signatures changes
        self.time_signature_changes = []

        for event in midi_data[0]:
            if isinstance(event, midi.events.KeySignatureEvent):
<<<<<<< HEAD
                key_obj = KeySignature(mode_accidentals_to_key_number(event.data[1], event.data[0]),
                                       self.__tick_to_time[event.tick])
=======
                key_obj = KeySignature(mode_accidentals_to_key_number(
                    event.data[1], event.data[0]),
                    self.__tick_to_time[event.tick])
>>>>>>> 6e009b72
                self.key_signature_changes.append(key_obj)

            elif isinstance(event, midi.events.TimeSignatureEvent):
                ts_obj = TimeSignature(event.get_numerator(),
                                       event.get_denominator(),
                                       self.__tick_to_time[event.tick])
                self.time_signature_changes.append(ts_obj)

    def _update_tick_to_time(self, max_tick):
        """Creates __tick_to_time, a class member array which maps ticks to
        time starting from tick 0 and ending at max_tick

        Parameters
        ----------
        max_tick : int
            last tick to compute time for

        """
        # Allocate tick to time array - indexed by tick from 0 to max_tick
        self.__tick_to_time = np.zeros(max_tick + 1)
        # Keep track of the end time of the last tick in the previous interval
        last_end_time = 0
        # Cycle through intervals of different tempi
        for (start_tick, tick_scale), (end_tick, _) in \
                zip(self.__tick_scales[:-1], self.__tick_scales[1:]):
            # Convert ticks in this interval to times
            ticks = np.arange(end_tick - start_tick + 1)
            self.__tick_to_time[start_tick:end_tick + 1] = (last_end_time +
                                                            tick_scale*ticks)
            # Update the time of the last tick in this interval
            last_end_time = self.__tick_to_time[end_tick]
        # For the final interval, use the final tempo setting
        # and ticks from the final tempo setting until max_tick
        start_tick, tick_scale = self.__tick_scales[-1]
        ticks = np.arange(max_tick + 1 - start_tick)
        self.__tick_to_time[start_tick:] = (last_end_time +
                                            tick_scale*ticks)

    def _load_instruments(self, midi_data):
        """Populates the list of instruments in midi_data.

        Parameters
        ----------
        midi_data : midi.FileReader
            MIDI object from which data will be read

        """

        # Initialize empty list of instruments
        self.instruments = []
        for track in midi_data:
            # Keep track of last note on location:
            # key = (instrument, is_drum, note),
            # value = (note on time, velocity)
            last_note_on = collections.defaultdict(list)
            # Keep track of which instrument is playing in each channel
            # initialize to program 0 for all channels
            current_instrument = np.zeros(16, dtype=np.int)
            for event in track:
                # Look for program change events
                if event.name == 'Program Change':
                    # Update the instrument for this channel
                    current_instrument[event.channel] = event.data[0]
                # Note ons are note on events with velocity > 0
                elif event.name == 'Note On' and event.velocity > 0:
                    # Check whether this event is for the drum channel
                    is_drum = (event.channel == 9)
                    # Store this as the last note-on location
                    note_on_index = (current_instrument[event.channel],
                                     is_drum, event.pitch)
                    last_note_on[note_on_index].append((
                        self.__tick_to_time[event.tick],
                        event.velocity))
                # Note offs can also be note on events with 0 velocity
                elif event.name == 'Note Off' or (event.name == 'Note On' and
                                                  event.velocity == 0):
                    # Get the instrument's drum type
                    is_drum = (event.channel == 9)
                    # Check that a note-on exists (ignore spurious note-offs)
                    if (current_instrument[event.channel],
                            is_drum, event.pitch) in last_note_on:
                        # Get the start/stop times and velocity of every note
                        # which was turned on with this instrument/drum/pitch
                        for start, velocity in last_note_on[
                            (current_instrument[event.channel],
                             is_drum, event.pitch)]:
                            end = self.__tick_to_time[event.tick]
                            # Create the note event
                            note = Note(velocity, event.pitch, start, end)
                            # Get the program and drum type for the current
                            # instrument
                            program = current_instrument[event.channel]
                            # Retrieve the Instrument instance for the current
                            # instrument
                            instrument = self.__get_instrument(program,
                                                               is_drum)
                            # Add the note event
                            instrument.notes.append(note)
                        # Remove the last note on for this instrument
                        del last_note_on[(current_instrument[event.channel],
                                          is_drum, event.pitch)]
                # Store pitch bends
                elif event.name == 'Pitch Wheel':
                    # Create pitch bend class instance
                    bend = PitchBend(event.pitch,
                                     self.__tick_to_time[event.tick])
                    # Get the program and drum type for the current inst
                    program = current_instrument[event.channel]
                    is_drum = (event.channel == 9)
                    # Retrieve the Instrument instance for the current inst
                    instrument = self.__get_instrument(program, is_drum)
                    # Add the pitch bend event
                    instrument.pitch_bends.append(bend)
                # Store control changes
                elif event.name == 'Control Change':
                    control_change = ControlChange(
                        event.data[0], event.data[1],
                        self.__tick_to_time[event.tick])
                    # Get the program and drum type for the current inst
                    program = current_instrument[event.channel]
                    is_drum = (event.channel == 9)
                    # Retrieve the Instrument instance for the current inst
                    instrument = self.__get_instrument(program, is_drum)
                    # Add the control change event
                    instrument.control_changes.append(control_change)

    def __get_instrument(self, program, is_drum):
        """Gets the Instrument corresponding to the given program number and
        drum/non-drum type.  If no such instrument exists, one is created.

        """
        for instrument in self.instruments:
            if (instrument.program == program and
                    instrument.is_drum == is_drum):
                # Add this note event
                return instrument
        # Create the instrument if none was found
        self.instruments.append(Instrument(program, is_drum))
        instrument = self.instruments[-1]
        return instrument

    def get_tempo_changes(self):
        """Return arrays of tempo changes and their times.

        This is direct from the MIDI file.

        Returns
        -------
        tempo_change_times : np.ndarray
            Times, in seconds, where the tempo changes.
        tempi : np.ndarray
            What the tempo is at each point in time in tempo_change_times

        """

        # Pre-allocate return arrays
        tempo_change_times = np.zeros(len(self.__tick_scales))
        tempi = np.zeros(len(self.__tick_scales))
        for n, (tick, tick_scale) in enumerate(self.__tick_scales):
            # Convert tick of this tempo change to time in seconds
            tempo_change_times[n] = self.__tick_to_time[tick]
            # Convert tick scale to a tempo
            tempi[n] = 60.0/(tick_scale*self.resolution)
        return tempo_change_times, tempi

    def get_end_time(self):
        """Returns the time of the end of this MIDI file (latest note-off event).

        Returns
        -------
        end_time : float
            Time, in seconds, where this MIDI file ends

        """
        # Cycle through all notes from all instruments and find the largest
        events = ([n.end for i in self.instruments for n in i.notes] +
                  [b.time for i in self.instruments for b in i.pitch_bends])
        # If there are no events, return 0
        if len(events) == 0:
            return 0.
        else:
            return max(events)

    def estimate_tempi(self):
        """Return an empirical estimate of tempos in the piece and each tempo's
        probability.
        Based on "Automatic Extraction of Tempo and Beat from Expressive
        Performance", Dixon 2001

        Returns
        -------
        tempos : np.ndarray
            Array of estimated tempos, in bpm
        probabilities : np.ndarray
            Array of the probability of each tempo estimate

        """
        # Grab the list of onsets
        onsets = self.get_onsets()
        # Compute inner-onset intervals
        ioi = np.diff(onsets)
        # "Rhythmic information is provided by IOIs in the range of
        # approximately 50ms to 2s (Handel, 1989)"
        ioi = ioi[ioi > .05]
        ioi = ioi[ioi < 2]
        # Normalize all iois into the range 30...300bpm
        for n in xrange(ioi.shape[0]):
            while ioi[n] < .2:
                ioi[n] *= 2
        # Array of inner onset interval cluster means
        clusters = np.array([])
        # Number of iois in each cluster
        cluster_counts = np.array([])
        for interval in ioi:
            # If this ioi falls within a cluster (threshold is 25ms)
            if (np.abs(clusters - interval) < .025).any():
                k = np.argmin(clusters - interval)
                # Update cluster mean
                clusters[k] = (cluster_counts[k]*clusters[k] +
                               interval)/(cluster_counts[k] + 1)
                # Update number of elements in cluster
                cluster_counts[k] += 1
            # No cluster is close, make a new one
            else:
                clusters = np.append(clusters, interval)
                cluster_counts = np.append(cluster_counts, 1.)
        # Sort the cluster list by count
        cluster_sort = np.argsort(cluster_counts)[::-1]
        clusters = clusters[cluster_sort]
        cluster_counts = cluster_counts[cluster_sort]
        # Normalize the cluster scores
        cluster_counts /= cluster_counts.sum()
        return 60./clusters, cluster_counts

    def estimate_tempo(self):
        """Returns the best tempo estimate from estimate_tempi(), for
        convenience

        Returns
        -------
        tempo : float
            Estimated tempo, in bpm

        """
        return self.estimate_tempi()[0][0]

    def get_beats(self, start_time=0.):
        """Return a list of beat locations, according to MIDI tempo changes.
        Will not be correct if the MIDI data has been modified without changing
        tempo information.

        Parameters
        ----------
        start_time : float
            Location of the first beat, in seconds.

        Returns
        -------
        beats : np.ndarray
            Beat locations, in seconds.

        """
        # Get tempo changes and tempos
        tempo_change_times, tempi = self.get_tempo_changes()
        # Create beat list; first beat is at first onset
        beats = [start_time]
        # Index of the tempo we're using
        n = 0
        # Move past all the tempo changes up to the supplied start time
        while (n < tempo_change_times.shape[0] - 1 and
                beats[-1] > tempo_change_times[n]):
            n += 1
        # Get track end time
        end_time = self.get_end_time()
        # Add beats in
        while beats[-1] < end_time:
            # Compute expected beat location, one period later
            next_beat = beats[-1] + 60.0/tempi[n]
            # If the beat location passes a tempo change boundary...
            if (n < tempo_change_times.shape[0] - 1 and
                    next_beat > tempo_change_times[n + 1]):
                # Start by setting the beat location to the current beat...
                next_beat = beats[-1]
                # with the entire beat remaining
                beat_remaining = 1.0
                # While a beat with the current tempo would pass a tempo
                # change boundary...
                while (n < tempo_change_times.shape[0] - 1 and
                        next_beat + beat_remaining*60.0/tempi[n] >=
                        tempo_change_times[n + 1]):
                    # Compute the amount the beat location overshoots
                    overshot_ratio = (tempo_change_times[n + 1] -
                                      next_beat)/(60.0/tempi[n])
                    # Add in the amount of the beat during this tempo
                    next_beat += overshot_ratio*60.0/tempi[n]
                    # Less of the beat remains now
                    beat_remaining -= overshot_ratio
                    # Increment the tempo index
                    n = n + 1
                next_beat += beat_remaining*60./tempi[n]
            beats.append(next_beat)
        # The last beat will pass the end_time barrier, so don't include it
        beats = np.array(beats[:-1])
        return beats

    def estimate_beat_start(self, candidates=10, tolerance=.025):
        """Estimate the location of the first beat based on which of the first
        few onsets results in the best correlation with the onset spike train.

        Parameters
        ----------
        candidates : int
            Number of candidate onsets to try
        tolerance : float
            The tolerance in seconds around which onsets will be used to
            treat a beat as correct

        Returns
        -------
        beat_start : float
            The offset which is chosen as the beat start location
        """
        # Get a sorted list of all notes from all instruments
        note_list = [n for i in self.instruments for n in i.notes]
        note_list.sort(key=lambda note: note.start)
        # List of possible beat trackings
        beat_candidates = []
        # List of start times for each beat candidate
        start_times = []
        onset_index = 0
        # Try the first 10 (unique) onsets as beat tracking start locations
        while (len(beat_candidates) <= candidates and
               len(beat_candidates) <= len(note_list) and
               onset_index < len(note_list)):
            # Make sure we are using a new start location
            if onset_index == 0 or np.abs(note_list[onset_index - 1].start -
                                          note_list[onset_index].start) > .001:
                beat_candidates.append(
                    self.get_beats(note_list[onset_index].start))
                start_times.append(note_list[onset_index].start)
            onset_index += 1
        # Compute onset scores
        onset_scores = np.zeros(len(beat_candidates))
        # Synthesize note onset signal, with velocity-valued spikes at onsets
        fs = 1000
        onset_signal = np.zeros(int(fs*(self.get_end_time() + 1)))
        for note in note_list:
            onset_signal[int(note.start*fs)] += note.velocity
        for n, beats in enumerate(beat_candidates):
            # Create a synthetic beat signal with 25ms windows
            beat_signal = np.zeros(int(fs*(self.get_end_time() + 1)))
            for beat in np.append(0, beats):
                if beat - tolerance < 0:
                    beat_window = np.ones(
                        int(fs*2*tolerance + (beat - tolerance)*fs))
                    beat_signal[:int((beat + tolerance)*fs)] = beat_window
                else:
                    beat_start = int((beat - tolerance)*fs)
                    beat_end = beat_start + int(fs*tolerance*2)
                    beat_window = np.ones(int(fs*tolerance*2))
                    beat_signal[beat_start:beat_end] = beat_window
            # Compute their dot product and normalize to get score
            onset_scores[n] = np.dot(beat_signal, onset_signal)/beats.shape[0]
        # Return the best-scoring beat start
        return start_times[np.argmax(onset_scores)]

    def get_onsets(self):
        """Return a sorted list of the times of all onsets of all notes from
        all instruments.  May have duplicate entries.

        Returns
        -------
        onsets : np.ndarray
            Onset locations, in seconds

        """
        onsets = np.array([])
        # Just concatenate onsets from all the instruments
        for instrument in self.instruments:
            onsets = np.append(onsets, instrument.get_onsets())
        # Return them sorted (because why not?)
        return np.sort(onsets)

    def get_piano_roll(self, fs=100, times=None):
        """Get the MIDI data in piano roll notation.

        Parameters
        ----------
        fs : int
            Sampling frequency of the columns, i.e. each column is spaced apart
            by 1./fs seconds
        times : np.ndarray
            Times of the start of each column in the piano roll.
            Default None which is np.arange(0, get_end_time(), 1./fs)

        Returns
        -------
        piano_roll : np.ndarray, shape=(128,times.shape[0])
            Piano roll of MIDI data, flattened across instruments

        """

        # If there are no instruments, return an empty array
        if len(self.instruments) == 0:
            return np.zeros((128, 0))

        # Get piano rolls for each instrument
        piano_rolls = [i.get_piano_roll(fs=fs, times=times)
                       for i in self.instruments]
        # Allocate piano roll,
        # number of columns is max of # of columns in all piano rolls
        piano_roll = np.zeros((128, np.max([p.shape[1] for p in piano_rolls])),
                              dtype=np.int16)
        # Sum each piano roll into the aggregate piano roll
        for roll in piano_rolls:
            piano_roll[:, :roll.shape[1]] += roll
        return piano_roll

    def get_chroma(self, fs=100, times=None):
        """Get the MIDI data as a sequence of chroma vectors.

        Parameters
        ----------
        fs : int
            Sampling frequency of the columns, i.e. each column is spaced apart
            by 1./fs seconds
        times : np.ndarray
            Times of the start of each column in the piano roll.
            Default None which is np.arange(0, get_end_time(), 1./fs)

        Returns
        -------
        piano_roll : np.ndarray, shape=(12,times.shape[0])
            Chromagram of MIDI data, flattened across instruments

        """

        # First, get the piano roll
        piano_roll = self.get_piano_roll(fs=fs, times=times)
        # Fold into one octave
        chroma_matrix = np.zeros((12, piano_roll.shape[1]))
        for note in range(12):
            chroma_matrix[note, :] = np.sum(piano_roll[note::12], axis=0)
        return chroma_matrix

    def synthesize(self, fs=44100, wave=np.sin):
        """Synthesize the pattern using some waveshape.  Ignores drum track.

        Parameters
        ----------
        fs : int
            Sampling rate of the synthesized audio signal, default 44100
        wave : function
            Function which returns a periodic waveform,
            e.g. np.sin, scipy.signal.square, etc.  Default np.sin

        Returns
        -------
        synthesized : np.ndarray
            Waveform of the MIDI data, synthesized at fs

        """
        # If there are no instruments, return an empty array
        if len(self.instruments) == 0:
            return np.array([])
        # Get synthesized waveform for each instrument
        waveforms = [i.synthesize(fs=fs, wave=wave) for i in self.instruments]
        # Allocate output waveform, with #sample = max length of all waveforms
        synthesized = np.zeros(np.max([w.shape[0] for w in waveforms]))
        # Sum all waveforms in
        for waveform in waveforms:
            synthesized[:waveform.shape[0]] += waveform
        # Normalize
        synthesized /= np.abs(synthesized).max()
        return synthesized

    def fluidsynth(self, fs=44100, sf2_path=None):
        """Synthesize using fluidsynth.

        Parameters
        ----------
        fs : int
            Sampling rate to synthesize
        sf2_path : str
            Path to a .sf2 file.
            Default None, which uses the TimGM6mb.sf2 file included with
            pretty_midi.

        Returns
        -------
        synthesized : np.ndarray
            Waveform of the MIDI data, synthesized at fs

        """
        # If there are no instruments, return an empty array
        if len(self.instruments) == 0:
            return np.zeros((128, 0))
        # Get synthesized waveform for each instrument
        waveforms = [i.fluidsynth(fs=fs,
                                  sf2_path=sf2_path) for i in self.instruments]
        # Allocate output waveform, with #sample = max length of all waveforms
        synthesized = np.zeros(np.max([w.shape[0] for w in waveforms]))
        # Sum all waveforms in
        for waveform in waveforms:
            synthesized[:waveform.shape[0]] += waveform
        # Normalize
        synthesized /= np.abs(synthesized).max()
        return synthesized

    def tick_to_time(self, tick):
        """Converts from an absolute tick to time in seconds using
        self.__tick_to_time

        Parameters
        ----------
        tick : int
            absolute tick to convert

        Returns
        -------
        time : float
            time in seconds of tick

        """
        # Check that the tick isn't too big
        if tick >= MAX_TICK:
            raise IndexError('Supplied tick is too large.')
        # If we haven't compute the mapping for a tick this large, compute it
        if tick >= len(self.__tick_to_time):
            self._update_tick_to_time(tick)
        # Ticks should be integers
        if type(tick) != int:
            warnings.warn('tick should be an int.')
        # Otherwise just return the time
        return self.__tick_to_time[int(tick)]

    def time_to_tick(self, time):
        """Converts from a time in seconds to absolute tick using
        self.__tick_scales

        Parameters
        ----------
        time : float
            Time, in seconds

        Returns
        -------
        tick : int
            Absolute tick corresponding to the supplied time

        """
        # Ticks will be accumulated over tick scale changes
        tick = 0
        # Iterate through all the tempo changes (tick scale changes!)
        for change_tick, tick_scale in reversed(self.__tick_scales):
            change_time = self.tick_to_time(change_tick)
            if time > change_time:
                tick += (time - change_time)/tick_scale
                time = change_time
        return int(tick)

    def adjust_times(self, original_times, new_times):
        """Adjusts the timing of the events in the MIDI object.
        The parameters `original_times` and `new_times` define a mapping, so
        that if an event originally occurs at time `original_times[n]`, it
        will be moved so that it occurs at `new_times[n]`.  If events don't
        occur exactly on a time in `original_times`, their timing will be
        linearly interpolated.

        Parameters
        ----------
        original_times : np.ndarray
            Times to map from
        new_times : np.ndarray
            New times to map to

        """
        # Only include notes within start/end time of the provided times
        for instrument in self.instruments:
            valid_notes = []
            for note in instrument.notes:
                if note.start >= original_times[0] and \
                        note.end <= original_times[-1]:
                    valid_notes.append(copy.deepcopy(note))
            instrument.notes = valid_notes
        # Get array of note-on locations and correct them
        note_ons = np.array([note.start for instrument in self.instruments
                             for note in instrument.notes])
        aligned_note_ons = np.interp(note_ons, original_times, new_times)
        # Same for note-offs
        note_offs = np.array([note.end for instrument in self.instruments
                              for note in instrument.notes])
        aligned_note_offs = np.interp(note_offs, original_times, new_times)
        # Same for pitch bends
        pitch_bends = np.array([bend.time for instrument in self.instruments
                                for bend in instrument.pitch_bends])
        aligned_pitch_bends = np.interp(pitch_bends, original_times, new_times)
        ccs = np.array([cc.time for instrument in self.instruments
                        for cc in instrument.control_changes])
        aligned_ccs = np.interp(ccs, original_times, new_times)
        # Correct notes
        for n, note in enumerate([note for instrument in self.instruments
                                  for note in instrument.notes]):
            note.start = (aligned_note_ons[n] > 0)*aligned_note_ons[n]
            note.end = (aligned_note_offs[n] > 0)*aligned_note_offs[n]
        # After performing alignment, some notes may have an end time which is
        # on or before the start time.  Remove these!
        self.remove_invalid_notes()
        # Correct pitch changes
        for n, bend in enumerate([bend for instrument in self.instruments
                                  for bend in instrument.pitch_bends]):
            bend.time = (aligned_pitch_bends[n] > 0)*aligned_pitch_bends[n]
        for n, cc in enumerate([cc for instrument in self.instruments
                                for cc in instrument.control_changes]):
            cc.time = (aligned_ccs[n] > 0)*aligned_ccs[n]

    def remove_invalid_notes(self):
        """Removes any notes which have an end time <= start time.

        """
        # Simply call the child method on all instruments
        for instrument in self.instruments:
            instrument.remove_invalid_notes()

    def write(self, filename):
        """Write the PrettyMIDI object out to a .mid file

        Parameters
        ----------
        filename : str
            Path to write .mid file to

        """
        # Initialize list of tracks to output
        tracks = []
        # Create track 0 with timing information
        timing_track = midi.Track(tick_relative=False)
        # Not sure if time signature is actually necessary
        timing_track += [midi.TimeSignatureEvent(tick=0, data=[4, 2, 24, 8])]
        # Add in each tempo change event
        for (tick, tick_scale) in self.__tick_scales:
            tempo_event = midi.SetTempoEvent(tick=tick)
            # Compute the BPM
            tempo_event.set_bpm(60.0/(tick_scale*self.resolution))
            timing_track += [tempo_event]
        # Add in each time signature
        for ts in self.time_signature_changes:
            midi_ts = midi.events.TimeSignatureEvent()
            midi_ts.set_numerator(ts.numerator)
            midi_ts.set_denominator(ts.denominator)
            midi_ts.tick = self.time_to_tick(ts.time)
            timing_track += [midi_ts]
        # Add in each key signature
        for ks in self.key_signature_changes:
            midi_ks = midi.events.KeySignatureEvent()
<<<<<<< HEAD
            num_accidentals, mode = key_number_to_num_accidentals_mode(ks.key_number)
=======
            mode, num_accidentals = key_number_to_mode_accidentals(
                ks.key_number)
>>>>>>> 6e009b72
            midi_ks.set_alternatives(num_accidentals)
            midi_ks.set_minor(mode)
            timing_track += [midi_ks]
        # Add in an end of track event
        timing_track += [midi.EndOfTrackEvent(tick=timing_track[-1].tick + 1)]
        tracks += [timing_track]
        # Create a list of possible channels to assign - this seems to matter
        # for some synths.
        channels = range(16)
        # Don't assign the drum channel by mistake!
        channels.remove(9)
        for n, instrument in enumerate(self.instruments):
            # Initialize track for this instrument
            track = midi.Track(tick_relative=False)
            # If it's a drum event, we need to set channel to 9
            if instrument.is_drum:
                channel = 9
            # Otherwise, choose a channel from the possible channel list
            else:
                channel = channels[n % len(channels)]
            # Set the program number
            program_change = midi.ProgramChangeEvent(tick=0)
            program_change.set_value(instrument.program)
            program_change.channel = channel
            track += [program_change]
            # Add all note events
            for note in instrument.notes:
                # Construct the note-on event
                note_on = midi.NoteOnEvent(tick=self.time_to_tick(note.start))
                note_on.set_pitch(note.pitch)
                note_on.set_velocity(note.velocity)
                note_on.channel = channel
                # Also need a note-off event (note on with velocity 0)
                note_off = midi.NoteOnEvent(tick=self.time_to_tick(note.end))
                note_off.set_pitch(note.pitch)
                note_off.set_velocity(0)
                note_off.channel = channel
                # Add notes to track
                track += [note_on, note_off]
            # Add all pitch bend events
            for bend in instrument.pitch_bends:
                tick = self.time_to_tick(bend.time)
                bend_event = midi.PitchWheelEvent(tick=tick)
                bend_event.set_pitch(bend.pitch)
                bend_event.channel = channel
                track += [bend_event]
            # Add all control change events
            for control_change in instrument.control_changes:
                tick = self.time_to_tick(control_change.time)
                control_event = midi.ControlChangeEvent(tick=tick)
                control_event.set_control(control_change.number)
                control_event.set_value(control_change.value)
                control_event.channel = channel
                track += [control_event]
            # Sort all the events by tick time before converting to relative
            tick_sort = np.argsort([event.tick for event in track])
            track = midi.Track([track[n] for n in tick_sort],
                               tick_relative=False)
            # If there's a note off event and a note on event with the same
            # tick and pitch, put the note off event first
            for n, (event1, event2) in enumerate(zip(track[:-1], track[1:])):
                if (event1.tick == event2.tick and
                        event1.name == 'Note On' and
                        event2.name == 'Note On' and
                        event1.pitch == event2.pitch and
                        event1.velocity != 0 and
                        event2.velocity == 0):
                    track[n] = event2
                    track[n + 1] = event1
            # Finally, add in an end of track event
            track += [midi.EndOfTrackEvent(tick=track[-1].tick + 1)]
            # Add to the list of output tracks
            tracks += [track]
        # Construct an output pattern with the currently stored resolution
        output_pattern = midi.Pattern(resolution=self.resolution,
                                      tracks=tracks,
                                      tick_relative=False)
        # Turn ticks to relative, it doesn't work otherwise
        output_pattern.make_ticks_rel()
        # Write it out
        midi.write_midifile(filename, output_pattern)<|MERGE_RESOLUTION|>--- conflicted
+++ resolved
@@ -12,15 +12,12 @@
 from .instrument import Instrument
 from .containers import KeySignature, TimeSignature
 from .containers import Note, PitchBend, ControlChange
-<<<<<<< HEAD
-from .utilities import key_name_to_key_number, mode_accidentals_to_key_number, key_number_to_num_accidentals_mode
-=======
 from .utilities import mode_accidentals_to_key_number
 from .utilities import key_number_to_mode_accidentals
->>>>>>> 6e009b72
 
 # The largest we'd ever expect a tick to be
 MAX_TICK = 1e7
+
 
 class PrettyMIDI(object):
     """A container for MIDI data in an easily-manipulable format.
@@ -58,7 +55,7 @@
             # Store the resolution for later use
             self.resolution = midi_data.resolution
 
-            # populate the list of tempo changes (tick scales)
+            # Populate the list of tempo changes (tick scales)
             self._load_tempo_changes(midi_data)
 
             # Update the array which maps ticks to time
@@ -157,14 +154,9 @@
 
         for event in midi_data[0]:
             if isinstance(event, midi.events.KeySignatureEvent):
-<<<<<<< HEAD
-                key_obj = KeySignature(mode_accidentals_to_key_number(event.data[1], event.data[0]),
-                                       self.__tick_to_time[event.tick])
-=======
                 key_obj = KeySignature(mode_accidentals_to_key_number(
                     event.data[1], event.data[0]),
                     self.__tick_to_time[event.tick])
->>>>>>> 6e009b72
                 self.key_signature_changes.append(key_obj)
 
             elif isinstance(event, midi.events.TimeSignatureEvent):
@@ -820,12 +812,8 @@
         # Add in each key signature
         for ks in self.key_signature_changes:
             midi_ks = midi.events.KeySignatureEvent()
-<<<<<<< HEAD
-            num_accidentals, mode = key_number_to_num_accidentals_mode(ks.key_number)
-=======
             mode, num_accidentals = key_number_to_mode_accidentals(
                 ks.key_number)
->>>>>>> 6e009b72
             midi_ks.set_alternatives(num_accidentals)
             midi_ks.set_minor(mode)
             timing_track += [midi_ks]
