--- conflicted
+++ resolved
@@ -1315,12 +1315,7 @@
                     channel=channel, control=control_change.number,
                     value=control_change.value))
             # Sort all the events using the event_compare comparator.
-<<<<<<< HEAD
-            sorted_track = sorted(track, key=cmp_to_key(event_compare))
-            track = midi.Track(sorted_track, tick_relative=False)
-=======
-            track = sorted(track, cmp=event_compare)
->>>>>>> 22542e3d
+            track = sorted(track, key=cmp_to_key(event_compare))
 
             # If there's a note off event and a note on event with the same
             # tick and pitch, put the note off event first
